# Copyright 2019 Google LLC
#
# Licensed under the Apache License, Version 2.0 (the "License");
# you may not use this file except in compliance with the License.
# You may obtain a copy of the License at
#
#      http://www.apache.org/licenses/LICENSE-2.0
#
# Unless required by applicable law or agreed to in writing, software
# distributed under the License is distributed on an "AS IS" BASIS,
# WITHOUT WARRANTIES OR CONDITIONS OF ANY KIND, either express or implied.
# See the License for the specific language governing perepo_managerissions and
# limitations under the License.
"""Test the functionality of the RepoManager class
The will consist of the following functional tests
  1. Cloning of directory in desired location
  2. Checking out a specific commit
  3. Can get a list of commits between two SHAs
"""

import os
import tempfile
import unittest
import shutil

import repo_manager


class TestRepoManager(unittest.TestCase):
  """Class to test the functionality of the RepoManager class."""

  curl_repo = 'https://github.com/curl/curl'

  def test_clone_correctly(self):
    """Tests the correct location of the git repo."""
<<<<<<< HEAD
    repo_manager = RepoManager(self.curl_repo, tmp_dir)
    git_path = os.path.join(repo_manager.base_dir, repo_manager.repo_name,
                            '.git')
    self.assertTrue(os.path.isdir(git_path))
    repo_manager.remove_repo()
    with self.assertRaises(RepoManagerError):
      repo_manager = RepoManager(' ', tmp_dir)

  def test_checkout_commit(self):
    """Tests that the git checkout command works."""
    repo_manager = RepoManager(self.curl_repo, tmp_dir)
=======
    test_repo_manager = repo_manager.RepoManager(self.curl_repo, 'tmp')
    git_path = os.path.join(test_repo_manager.base_dir,
                            test_repo_manager.repo_name, '.git')
    self.assertTrue(os.path.isdir(git_path))
    test_repo_manager.remove_repo()
    with self.assertRaises(repo_manager.RepoManagerError):
      test_repo_manager = repo_manager.RepoManager(' ', 'tmp')

  def test_checkout_commit(self):
    """Tests that the git checkout command works."""
    test_repo_manager = repo_manager.RepoManager(self.curl_repo, 'tmp')
>>>>>>> f54817dc
    commit_to_test = '036ebac0134de3b72052a46f734e4ca81bb96055'
    test_repo_manager.checkout_commit(commit_to_test)
    self.assertEqual(commit_to_test, test_repo_manager.get_current_commit())
    with self.assertRaises(ValueError):
      test_repo_manager.checkout_commit(' ')
    with self.assertRaises(repo_manager.RepoManagerError):
      test_repo_manager.checkout_commit(
          'aaaaaaaaaaaaaaaaaaaaaaaaaaaaaaaaaaaaaaaaaa')
    test_repo_manager.remove_repo()

  def test_get_commit_list(self):
    """Tests an accurate commit list can be retrived from the repo manager."""
<<<<<<< HEAD
    repo_manager = RepoManager(self.curl_repo, tmp_dir)
=======
    test_repo_manager = repo_manager.RepoManager(self.curl_repo, 'tmp')
>>>>>>> f54817dc
    old_commit = '7cf18b05e04bbb0f08c74d2567b0648f6c31a952'
    new_commit = '113db127ee2b2f874dfcce406103ffe666e11953'
    commit_list = [
        '113db127ee2b2f874dfcce406103ffe666e11953',
        '793e37767581aec7102d2ecafa34fc1316b1b31f',
        '9a2cbf30b81a2b57149bb20e78e2e4cb5c2ff389',
        '7cf18b05e04bbb0f08c74d2567b0648f6c31a952'
    ]
    result_list = test_repo_manager.get_commit_list(old_commit, new_commit)
    self.assertListEqual(commit_list, result_list)
    with self.assertRaises(repo_manager.RepoManagerError):
      test_repo_manager.get_commit_list('asafd', new_commit)
    with self.assertRaises(repo_manager.RepoManagerError):
      test_repo_manager.get_commit_list(new_commit, 'asdfasdf')
    with self.assertRaises(repo_manager.RepoManagerError):
      # Testing commits out of order
      test_repo_manager.get_commit_list(new_commit, old_commit)

  def test_get_remote_branch_path(self):
    """Tests that repo manager can check if a branch exists remotely."""
    repo_manager = RepoManager(self.curl_repo, tmp_dir)
    self.assertEqual(repo_manager.get_remote_branch_path('wolfssl-crl'), 'origin/bagder/wolfssl-crl')
    with self.assertRaises(ValueError):
      repo_manager.branch_path(' ')
    self.assertIsNone(repo_manager.get_remote_branch_path('aaaaaaaaaaaaaaaa'))

    # Note: looking at stale branch of curl repo, test could fail in future
    self.assertEqual(repo_manager.branch_path('ci'),'origin/dfandrich/ci')

  def test_get_current_branch(self):
    repo_manager = RepoManager(self.curl_repo, tmp_dir)
    self.assertEqual('master', repo_manager.get_current_branch())

  def test_checkout_branch(self):
    repo_manager = RepoManager(self.curl_repo, tmp_dir)
    repo_manager.checkout_branch('wolfssl-crl')
    self.assertEqual(repo_manager.get_current_branch(), 'bagder/wolfssl-crl')
    with self.assertRaises(RepoManagerError):
      repo_manager.checkout_branch('aaaaaaaaa')

  def test_checkout_pull_request(self):
    repo_manager = RepoManager(self.curl_repo, tmp_dir)

    # Note: This test may fail because the curl pull request might have closed
    repo_manager.checkout_pull_request(2682)
    self.assertEqual(repo_manager.get_current_branch(), '2682-branch')
    with self.assertRaises(RepoManagerError):
      repo_manager.checkout_pull_request(10000000)




if __name__ == '__main__':
  tmp_dir = tempfile.mkdtemp()
  unittest.main()
  shutil.rmtree(tmp_dir)<|MERGE_RESOLUTION|>--- conflicted
+++ resolved
@@ -33,31 +33,17 @@
 
   def test_clone_correctly(self):
     """Tests the correct location of the git repo."""
-<<<<<<< HEAD
-    repo_manager = RepoManager(self.curl_repo, tmp_dir)
-    git_path = os.path.join(repo_manager.base_dir, repo_manager.repo_name,
-                            '.git')
-    self.assertTrue(os.path.isdir(git_path))
-    repo_manager.remove_repo()
-    with self.assertRaises(RepoManagerError):
-      repo_manager = RepoManager(' ', tmp_dir)
-
-  def test_checkout_commit(self):
-    """Tests that the git checkout command works."""
-    repo_manager = RepoManager(self.curl_repo, tmp_dir)
-=======
-    test_repo_manager = repo_manager.RepoManager(self.curl_repo, 'tmp')
+    test_repo_manager = repo_manager.RepoManager(self.curl_repo, tmp_dir)
     git_path = os.path.join(test_repo_manager.base_dir,
                             test_repo_manager.repo_name, '.git')
     self.assertTrue(os.path.isdir(git_path))
     test_repo_manager.remove_repo()
     with self.assertRaises(repo_manager.RepoManagerError):
-      test_repo_manager = repo_manager.RepoManager(' ', 'tmp')
+      test_repo_manager = repo_manager.RepoManager(' ', tmp_dir)
 
   def test_checkout_commit(self):
     """Tests that the git checkout command works."""
-    test_repo_manager = repo_manager.RepoManager(self.curl_repo, 'tmp')
->>>>>>> f54817dc
+    test_repo_manager = repo_manager.RepoManager(self.curl_repo, tmp_dir)
     commit_to_test = '036ebac0134de3b72052a46f734e4ca81bb96055'
     test_repo_manager.checkout_commit(commit_to_test)
     self.assertEqual(commit_to_test, test_repo_manager.get_current_commit())
@@ -70,11 +56,7 @@
 
   def test_get_commit_list(self):
     """Tests an accurate commit list can be retrived from the repo manager."""
-<<<<<<< HEAD
-    repo_manager = RepoManager(self.curl_repo, tmp_dir)
-=======
-    test_repo_manager = repo_manager.RepoManager(self.curl_repo, 'tmp')
->>>>>>> f54817dc
+    test_repo_manager = repo_manager.RepoManager(self.curl_repo, tmp_dir)
     old_commit = '7cf18b05e04bbb0f08c74d2567b0648f6c31a952'
     new_commit = '113db127ee2b2f874dfcce406103ffe666e11953'
     commit_list = [
@@ -93,39 +75,6 @@
       # Testing commits out of order
       test_repo_manager.get_commit_list(new_commit, old_commit)
 
-  def test_get_remote_branch_path(self):
-    """Tests that repo manager can check if a branch exists remotely."""
-    repo_manager = RepoManager(self.curl_repo, tmp_dir)
-    self.assertEqual(repo_manager.get_remote_branch_path('wolfssl-crl'), 'origin/bagder/wolfssl-crl')
-    with self.assertRaises(ValueError):
-      repo_manager.branch_path(' ')
-    self.assertIsNone(repo_manager.get_remote_branch_path('aaaaaaaaaaaaaaaa'))
-
-    # Note: looking at stale branch of curl repo, test could fail in future
-    self.assertEqual(repo_manager.branch_path('ci'),'origin/dfandrich/ci')
-
-  def test_get_current_branch(self):
-    repo_manager = RepoManager(self.curl_repo, tmp_dir)
-    self.assertEqual('master', repo_manager.get_current_branch())
-
-  def test_checkout_branch(self):
-    repo_manager = RepoManager(self.curl_repo, tmp_dir)
-    repo_manager.checkout_branch('wolfssl-crl')
-    self.assertEqual(repo_manager.get_current_branch(), 'bagder/wolfssl-crl')
-    with self.assertRaises(RepoManagerError):
-      repo_manager.checkout_branch('aaaaaaaaa')
-
-  def test_checkout_pull_request(self):
-    repo_manager = RepoManager(self.curl_repo, tmp_dir)
-
-    # Note: This test may fail because the curl pull request might have closed
-    repo_manager.checkout_pull_request(2682)
-    self.assertEqual(repo_manager.get_current_branch(), '2682-branch')
-    with self.assertRaises(RepoManagerError):
-      repo_manager.checkout_pull_request(10000000)
-
-
-
 
 if __name__ == '__main__':
   tmp_dir = tempfile.mkdtemp()
